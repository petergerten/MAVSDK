--- conflicted
+++ resolved
@@ -8,11 +8,7 @@
 
 Telemetry::Telemetry(System &system) :
     PluginBase(),
-<<<<<<< HEAD
     _impl { new TelemetryImpl(system) }
-=======
-    _impl(new TelemetryImpl(device))
->>>>>>> b3d0a672
 {
 }
 
